--- conflicted
+++ resolved
@@ -1,5 +1,5 @@
 name:               openid
-version:            0.1.4.6
+version:            0.1.5.0
 cabal-version:      >= 1.6
 synopsis:           An implementation of the OpenID-2.0 spec.
 description:        An implementation of the OpenID-2.0 spec.
@@ -23,11 +23,7 @@
   if flag(split-base)
     build-depends: base       >= 3 && < 10,
                    bytestring == 0.9.1.*,
-<<<<<<< HEAD
                    containers >= 0.2 && < 0.4
-=======
-                   containers
->>>>>>> 50e3c341
   else
     build-depends: base < 3
   build-depends:   HTTP      >= 4000.0.5 && < 4000.1,
